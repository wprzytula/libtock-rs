use crate::{
<<<<<<< HEAD
    allow_rw, share, subscribe, AllowRw, CommandReturn, ErrorCode, RawSyscalls, Subscribe, Upcall,
=======
    allow_ro, share, subscribe, AllowRo, CommandReturn, ErrorCode, RawSyscalls, Subscribe, Upcall,
>>>>>>> ae6e35f0
    YieldNoWaitReturn,
};

/// `Syscalls` provides safe abstractions over Tock's system calls. It is
/// implemented for `libtock_runtime::TockSyscalls` and
/// `libtock_unittest::fake::Kernel` (by way of `RawSyscalls`).
pub trait Syscalls: RawSyscalls + Sized {
    // -------------------------------------------------------------------------
    // Yield
    // -------------------------------------------------------------------------

    /// Runs the next pending callback, if a callback is pending. Unlike
    /// `yield_wait`, `yield_no_wait` returns immediately if no callback is
    /// pending.
    fn yield_no_wait() -> YieldNoWaitReturn;

    /// Puts the process to sleep until a callback becomes pending, invokes the
    /// callback, then returns.
    fn yield_wait();

    // -------------------------------------------------------------------------
    // Subscribe
    // -------------------------------------------------------------------------

    /// Registers an upcall with the kernel.
    fn subscribe<
        'share,
        IDS: subscribe::SupportsId<DRIVER_NUM, SUBSCRIBE_NUM>,
        U: Upcall<IDS>,
        CONFIG: subscribe::Config,
        const DRIVER_NUM: u32,
        const SUBSCRIBE_NUM: u32,
    >(
        subscribe: share::Handle<Subscribe<'share, Self, DRIVER_NUM, SUBSCRIBE_NUM>>,
        upcall: &'share U,
    ) -> Result<(), ErrorCode>;

    /// Unregisters the upcall with the given ID. If no upcall is registered
    /// with the given ID, `unsubscribe` does nothing.
    fn unsubscribe(driver_num: u32, subscribe_num: u32);

    // -------------------------------------------------------------------------
    // Command
    // -------------------------------------------------------------------------

    fn command(driver_id: u32, command_id: u32, argument0: u32, argument1: u32) -> CommandReturn;

    // -------------------------------------------------------------------------
    // Read-Write Allow
    // -------------------------------------------------------------------------

    /// Shares a read-write buffer with the kernel.
    fn allow_rw<'share, CONFIG: allow_rw::Config, const DRIVER_NUM: u32, const BUFFER_NUM: u32>(
        allow_rw: share::Handle<AllowRw<'share, Self, DRIVER_NUM, BUFFER_NUM>>,
        buffer: &'share mut [u8],
    ) -> Result<(), ErrorCode>;

    /// Revokes the kernel's access to the buffer with the given ID, overwriting
    /// it with a zero buffer. If no buffer is shared with the given ID,
    /// `unallow_rw` does nothing.
    fn unallow_rw(driver_num: u32, buffer_num: u32);

    // -------------------------------------------------------------------------
    // Read-Only Allow
    // -------------------------------------------------------------------------

    /// Shares a read-only buffer with the kernel.
    fn allow_ro<'share, CONFIG: allow_ro::Config, const DRIVER_NUM: u32, const BUFFER_NUM: u32>(
        allow_ro: share::Handle<AllowRo<'share, Self, DRIVER_NUM, BUFFER_NUM>>,
        buffer: &'share [u8],
    ) -> Result<(), ErrorCode>;

    /// Revokes the kernel's access to the buffer with the given ID, overwriting
    /// it with a zero buffer. If no buffer is shared with the given ID,
    /// `unallow_ro` does nothing.
    fn unallow_ro(driver_num: u32, buffer_num: u32);

    // TODO: Add memop() methods.

    // -------------------------------------------------------------------------
    // Exit
    // -------------------------------------------------------------------------

    fn exit_terminate(exit_code: u32) -> !;

    fn exit_restart(exit_code: u32) -> !;
}<|MERGE_RESOLUTION|>--- conflicted
+++ resolved
@@ -1,10 +1,6 @@
 use crate::{
-<<<<<<< HEAD
-    allow_rw, share, subscribe, AllowRw, CommandReturn, ErrorCode, RawSyscalls, Subscribe, Upcall,
-=======
-    allow_ro, share, subscribe, AllowRo, CommandReturn, ErrorCode, RawSyscalls, Subscribe, Upcall,
->>>>>>> ae6e35f0
-    YieldNoWaitReturn,
+    allow_ro, allow_rw, share, subscribe, AllowRo, AllowRw, CommandReturn, ErrorCode, RawSyscalls,
+    Subscribe, Upcall, YieldNoWaitReturn,
 };
 
 /// `Syscalls` provides safe abstractions over Tock's system calls. It is
