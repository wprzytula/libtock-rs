--- conflicted
+++ resolved
@@ -2,9 +2,6 @@
 /// default syscall config.
 pub struct DefaultConfig;
 
-<<<<<<< HEAD
+impl crate::allow_ro::Config for DefaultConfig {}
 impl crate::allow_rw::Config for DefaultConfig {}
-=======
-impl crate::allow_ro::Config for DefaultConfig {}
->>>>>>> ae6e35f0
 impl crate::subscribe::Config for DefaultConfig {}